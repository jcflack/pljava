--- conflicted
+++ resolved
@@ -743,11 +743,7 @@
 	/**
 	 * Convert a PostgreSQL type name to a {@link Types} integer, using the
 	 * {@code JDBC_TYPE_NAMES}/{@code JDBC_TYPE_NUMBERS} arrays; used in
-<<<<<<< HEAD
-	 * two places in {@link DatabaseMetaData}.
-=======
 	 * {@link DatabaseMetaData} and {@link ResultSetMetaData}.
->>>>>>> f3bbb79e
 	 */
     public int getSQLType(String pgTypeName)
     {
@@ -1030,31 +1026,6 @@
      *
      * Tip: keep these grouped together by the Types. value
      */
-<<<<<<< HEAD
-    public static final int JDBC_TYPE_NUMBERS[] =
-    		{
-                Types.SMALLINT,
-                Types.INTEGER, Types.INTEGER,
-                Types.BIGINT,
-                Types.DOUBLE, Types.DOUBLE,
-                Types.NUMERIC,
-                Types.REAL,
-                Types.DOUBLE,
-                Types.CHAR, Types.CHAR, Types.CHAR, Types.CHAR, Types.CHAR, Types.CHAR,
-                Types.VARCHAR, Types.VARCHAR, Types.VARCHAR, Types.VARCHAR,
-                Types.BINARY,
-                Types.BOOLEAN,
-                Types.BIT,
-                Types.DATE,
-                Types.TIME, Types.TIME,
-                Types.TIMESTAMP, Types.TIMESTAMP, Types.TIMESTAMP,
-				Types.SQLXML,
-                Types.ARRAY, Types.ARRAY, Types.ARRAY, Types.ARRAY, Types.ARRAY,
-                Types.ARRAY, Types.ARRAY, Types.ARRAY, Types.ARRAY, Types.ARRAY,
-                Types.ARRAY, Types.ARRAY, Types.ARRAY, Types.ARRAY, Types.ARRAY,
-                Types.ARRAY
-            };
-=======
     public static final int JDBC_TYPE_NUMBERS[];
 
 	static
@@ -1063,6 +1034,7 @@
 		 * Try to get the JDBC 4.2 / Java 8 TIME*ZONE types reflectively.
 		 * Once the Java back horizon advances to 8, just do this the easy way.
 		 */
+		int sqx  = Types.OTHER;      // don't just start saying SQLXML in 1.5.1
 		int ttz  = Types.TIME;       // Use these values
 		int tstz = Types.TIMESTAMP;  //         pre-Java 8
 //		try    COMMENTED OUT FOR BACK-COMPATIBILITY REASONS IN PL/JAVA 1.5.x
@@ -1079,6 +1051,7 @@
 //		{
 //			throw new ExceptionInInitializerError(iae);
 //		}
+//		sqx = Types.SQLXML;
 
 		JDBC_TYPE_NUMBERS = new int[]
 		{
@@ -1097,13 +1070,13 @@
 			Types.DATE,
 			Types.TIME, ttz,
 			Types.TIMESTAMP, Types.TIMESTAMP, tstz,
+			sqx,
 			Types.ARRAY, Types.ARRAY, Types.ARRAY, Types.ARRAY, Types.ARRAY,
 			Types.ARRAY, Types.ARRAY, Types.ARRAY, Types.ARRAY, Types.ARRAY,
 			Types.ARRAY, Types.ARRAY, Types.ARRAY, Types.ARRAY, Types.ARRAY,
 			Types.ARRAY
         };
 	}
->>>>>>> f3bbb79e
 
 	// ************************************************************
 	// Implementation of JDBC 4 methods. Methods go here if they
