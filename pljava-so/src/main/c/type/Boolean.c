--- conflicted
+++ resolved
@@ -11,8 +11,8 @@
  *   PostgreSQL Global Development Group
  *   Chapman Flack
  */
+#include "pljava/type/Type_priv.h"
 #include "pljava/type/Array.h"
-#include "pljava/type/Type_priv.h"
 #include "pljava/Invocation.h"
 
 static TypeClass s_booleanClass;
@@ -79,21 +79,6 @@
 
 	JNI_getBooleanArrayRegion((jbooleanArray)booleanArray, 0,
 					  nElems, (jboolean*)ARR_DATA_PTR(v));
-<<<<<<< HEAD
-	else
-	{
-		int idx = 0;
-		jboolean *array = (jboolean*)ARR_DATA_PTR(v);
-
-		for(idx = 0; idx < nElems; ++idx)
-		{
-			jobject e = JNI_getObjectArrayElement(booleanArray, idx);
-			array[idx] = JNI_callBooleanMethod(e, s_Boolean_booleanValue);
-			JNI_deleteLocalRef(e);
-		}
-	}
-=======
->>>>>>> 648e8074
 
 	PG_RETURN_ARRAYTYPE_P(v);
 }
