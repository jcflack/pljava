--- conflicted
+++ resolved
@@ -84,21 +84,6 @@
 	v = createArrayType(nElems, sizeof(jdouble), FLOAT8OID, false);
 	JNI_getDoubleArrayRegion((jdoubleArray)doubleArray, 0,
 					 nElems, (jdouble*)ARR_DATA_PTR(v));
-<<<<<<< HEAD
-	else
-	{
-		int idx = 0;
-		jdouble *array = (jdouble*)ARR_DATA_PTR(v);
-
-		for(idx = 0; idx < nElems; ++idx)
-		{
-			jobject e = JNI_getObjectArrayElement(doubleArray, idx);
-			array[idx] = JNI_callDoubleMethod(e, s_Double_doubleValue);
-			JNI_deleteLocalRef(e);
-		}
-	}
-=======
->>>>>>> b9cdbb35
 
 	PG_RETURN_ARRAYTYPE_P(v);
 }
