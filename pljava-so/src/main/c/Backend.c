/*
 * Copyright (c) 2004, 2005, 2006 TADA AB - Taby Sweden
 * Copyright (c) 2009, 2010, 2011 PostgreSQL Global Development Group
 *
 * Distributed under the terms shown in the file COPYRIGHT
 * found in the root folder of this project or at
 * http://wiki.tada.se/index.php?title=PLJava_License
 *
 * @author Thomas Hallgren
 */
#include <postgres.h>
#include <miscadmin.h>
#ifndef WIN32
#include <libpq/pqsignal.h>
#endif
#include <executor/spi.h>
#include <commands/trigger.h>
#include <utils/elog.h>
#include <utils/guc.h>
#include <fmgr.h>
#include <access/heapam.h>
#include <utils/syscache.h>
#include <catalog/catalog.h>
#include <catalog/pg_proc.h>
#include <catalog/pg_type.h>
#include <server/dynloader.h>
#include <storage/ipc.h>
#include <storage/proc.h>
#include <stdio.h>
#include <ctype.h>
#include <unistd.h>

#include "org_postgresql_pljava_internal_Backend.h"
#include "pljava/Invocation.h"
#include "pljava/Function.h"
#include "pljava/HashMap.h"
#include "pljava/Exception.h"
#include "pljava/Backend.h"
#include "pljava/Session.h"
#include "pljava/SPI.h"
#include "pljava/type/String.h"

#if (PGSQL_MAJOR_VER > 9 || (PGSQL_MAJOR_VER == 9 && PGSQL_MINOR_VER >= 3))
#include "utils/timeout.h"
#endif

/* Example format: /usr/local/pgsql/lib */
#ifndef PKGLIBDIR
#error "PKGLIBDIR needs to be defined to compile this file."
/*
 * Though really, the only bad thing that would happen without it is $libdir
 * wouldn't be expandable in pljava.classpath.
 */
#else
/*
 * CppAsString2 first appears in PG8.4.  IF that's a problem, the definition
 * is really simple.
 */
#define PKGLIBDIRSTRING CppAsString2(PKGLIBDIR)
#endif

/* Include the 'magic block' that PostgreSQL 8.2 and up will use to ensure
 * that a module is not loaded into an incompatible server.
 */ 
#ifdef PG_MODULE_MAGIC
PG_MODULE_MAGIC;
#endif

extern void _PG_init(void);

#ifdef PG_GETCONFIGOPTION
#error The macro PG_GETCONFIGOPTION needs to be renamed.
#endif

#if ( PGSQL_MAJOR_VER > 8 )
#if ( PGSQL_MINOR_VER > 0 )
#define PG_GETCONFIGOPTION(key) GetConfigOption(key, false, true)
#else
#define PG_GETCONFIGOPTION(key) GetConfigOption(key, true)
#endif
#else
#define PG_GETCONFIGOPTION(key) GetConfigOption(key)
#endif

#define LOCAL_REFERENCE_COUNT 128

jlong mainThreadId;

static JavaVM* s_javaVM = 0;
static jclass  s_Backend_class;
static jmethodID s_setTrusted;
static char* libjvmlocation;
static char* vmoptions;
static char* classpath;
static char* implementors;
static int   statementCacheSize;
static bool  pljavaDebug;
static bool  pljavaReleaseLingeringSavepoints;
static bool  s_currentTrust;
static int   s_javaLogLevel;

bool integerDateTimes = false;

extern void Invocation_initialize(void);
extern void Exception_initialize(void);
extern void Exception_initialize2(void);
extern void HashMap_initialize(void);
extern void SPI_initialize(void);
extern void Type_initialize(void);
extern void Function_initialize(void);
extern void Session_initialize(void);
extern void PgSavepoint_initialize(void);
extern void XactListener_initialize(void);
extern void SubXactListener_initialize(void);
extern void SQLInputFromChunk_initialize(void);
extern void SQLOutputToChunk_initialize(void);
extern void SQLInputFromTuple_initialize(void);
extern void SQLOutputToTuple_initialize(void);


typedef struct {
	JavaVMOption* options;
	unsigned int  size;
	unsigned int  capacity;
} JVMOptList;

static void registerGUCOptions(void);
static jboolean initializeJavaVM(JVMOptList*);
static void JVMOptList_init(JVMOptList*);
static void JVMOptList_delete(JVMOptList*);
static void JVMOptList_add(JVMOptList*, const char*, void*, bool);
static void addUserJVMOptions(JVMOptList*);
static void checkIntTimeType(void);
static char* getClassPath(const char*);
static void pljavaStatementCancelHandler(int);
static void pljavaDieHandler(int);
static void pljavaQuickDieHandler(int);
static jint JNICALL my_vfprintf(FILE*, const char*, va_list);
static void _destroyJavaVM(int, Datum);
static void initPLJavaClasses(void);
static void initJavaSession(void);

enum initstage
{
	IS_FORMLESS_VOID,
	IS_GUCS_REGISTERED,
	IS_CAND_JVMLOCATION,
	IS_CAND_JVMOPENED,
	IS_CREATEVM_SYM_FOUND,
	IS_MISC_ONCE_DONE,
	IS_JAVAVM_OPTLIST,
	IS_JAVAVM_STARTED,
	IS_SIGHANDLERS,
	IS_COMPLETE
};

static enum initstage initstage = IS_FORMLESS_VOID;
static void *libjvm_handle;

static void initsequencer(enum initstage is, _Bool tolerant);
static void initsequencer(enum initstage is, _Bool tolerant)
{
	JVMOptList optList;
	Invocation ctx;

	switch (is)
	{
	case IS_FORMLESS_VOID:
		registerGUCOptions();
		initstage = IS_GUCS_REGISTERED;

	case IS_GUCS_REGISTERED:
		if ( NULL == libjvmlocation )
		{
			ereport(WARNING, (
				errmsg("Java virtual machine not yet loaded"),
				errdetail("location of libjvm is not configured"),
				errhint("SET pljava.libjvm_location TO the correct "
						"path to the libjvm (.so or .dll, etc.)")));
			goto check_tolerant;
		}
		initstage = IS_CAND_JVMLOCATION;

	case IS_CAND_JVMLOCATION:
		libjvm_handle = pg_dlopen(libjvmlocation);
		if ( NULL == libjvm_handle )
		{
			ereport(WARNING, (
				errmsg("Java virtual machine not yet loaded"),
				errdetail("%s", (char *)pg_dlerror()),
				errhint("SET pljava.libjvm_location TO the correct "
						"path to the libjvm (.so or .dll, etc.)")));
			goto check_tolerant;
		}
		initstage = IS_CAND_JVMOPENED;

	case IS_CAND_JVMOPENED:
		pljava_createvm =
			(jint JNICALL (*)(JavaVM **, void **, void *))
			pg_dlsym(libjvm_handle, "JNI_CreateJavaVM");
		if ( NULL == pljava_createvm )
		{
			/*
			 * If it hasn't got the symbol, it can't be the right
			 * library, so close/unload it so another can be tried.
			 * Format the dlerror string first: dlclose may clobber it.
			 */
			char *dle = (pre_format_elog_string(errno, TEXTDOMAIN),
				format_elog_string("%s", (char *)pg_dlerror()));
			pg_dlclose(libjvm_handle);
			initstage = IS_CAND_JVMLOCATION;
			ereport(WARNING, (
				errmsg("Java virtual machine not yet started"),
				errdetail("%s", dle),
				errhint("Is the file named in pljava.libjvm_location "
						"the right one?")));
			goto check_tolerant;
		}
		initstage = IS_CREATEVM_SYM_FOUND;

	case IS_CREATEVM_SYM_FOUND:
		s_javaLogLevel = INFO;
		checkIntTimeType();
		HashMap_initialize();
#ifdef PLJAVA_DEBUG
		/* Hard setting for debug. Don't forget to recompile...
		 */
		pljavaDebug = 1;
#endif
		initstage = IS_MISC_ONCE_DONE;

	case IS_MISC_ONCE_DONE:
		JVMOptList_init(&optList);
		addUserJVMOptions(&optList);
		/**
		 * As stipulated by JRT-2003
		 */
		JVMOptList_add(&optList, 
			"-Dsqlj.defaultconnection=jdbc:default:connection",
			0, true);
		JVMOptList_add(&optList, "vfprintf", (void*)my_vfprintf, true);
#ifndef GCJ
		JVMOptList_add(&optList, "-Xrs", 0, true);
#endif
		effectiveClassPath = getClassPath("-Djava.class.path=");
		if(effectiveClassPath != 0)
		{
			JVMOptList_add(&optList, effectiveClassPath, 0, true);
		}
		initstage = IS_JAVAVM_OPTLIST;

	case IS_JAVAVM_OPTLIST:
		if( JNI_OK != initializeJavaVM(&optList) )
		{
			ereport(WARNING, (errmsg("Failed to create Java VM")));
			goto check_tolerant;
		}
		elog(DEBUG1, "JavaVM created");
		initstage = IS_JAVAVM_STARTED;

	case IS_JAVAVM_STARTED:
#if !defined(WIN32)
		pqsignal(SIGINT,  pljavaStatementCancelHandler);
		pqsignal(SIGTERM, pljavaDieHandler);
		pqsignal(SIGQUIT, pljavaQuickDieHandler);
#endif
		/* Register an on_proc_exit handler that destroys the VM
		 */
		on_proc_exit(_destroyJavaVM, 0);
		initstage = IS_SIGHANDLERS;

	case IS_SIGHANDLERS:
		Invocation_pushBootContext(&ctx);
		PG_TRY();
		{
			initPLJavaClasses();
			initJavaSession();
			Invocation_popBootContext();
		}
		PG_CATCH();
		{
			Invocation_popBootContext();
			/* JVM initialization failed for some reason. Destroy
			 * the VM if it exists. Perhaps the user will try
			 * fixing the pljava.classpath and make a new attempt.
			 */
			_destroyJavaVM(0, 0);
			initstage = IS_MISC_ONCE_DONE;
			/* We can't stay here...
			 */
			if ( tolerant )
				PG_TRY_RETURN_VOID;
			PG_RE_THROW();
		}
		PG_END_TRY();
		initstage = IS_COMPLETE;

	case IS_COMPLETE:
		return;

	default:
		ereport(ERROR, (
			errmsg("PL/Java startup failed"),
			errdetail("unexpected stage in startup sequence")));
	}

check_tolerant:
	if ( !tolerant ) {
		ereport(ERROR, (
			errcode(ERRCODE_OBJECT_NOT_IN_PREREQUISITE_STATE),
			errmsg("PL/Java used before its startup complete")));
	}
}

void _PG_init()
{
	initsequencer( initstage, true);
}

static void initPLJavaClasses(void)
{
	jfieldID tlField;
	JNINativeMethod backendMethods[] =
	{
		{
		"isCallingJava",
	  	"()Z",
	  	Java_org_postgresql_pljava_internal_Backend_isCallingJava
		},
		{
		"isReleaseLingeringSavepoints",
	  	"()Z",
	  	Java_org_postgresql_pljava_internal_Backend_isReleaseLingeringSavepoints
		},
		{
		"_getConfigOption",
		"(Ljava/lang/String;)Ljava/lang/String;",
		Java_org_postgresql_pljava_internal_Backend__1getConfigOption
		},
		{
		"_getStatementCacheSize",
		"()I",
		Java_org_postgresql_pljava_internal_Backend__1getStatementCacheSize
		},
		{
		"_log",
		"(ILjava/lang/String;)V",
		Java_org_postgresql_pljava_internal_Backend__1log
		},
		{
		"_clearFunctionCache",
		"()V",
		Java_org_postgresql_pljava_internal_Backend__1clearFunctionCache
		},
		{ 0, 0, 0 }
	};

	Exception_initialize();

	elog(DEBUG1, "Getting Backend class pljava.jar");
	s_Backend_class = PgObject_getJavaClass("org/postgresql/pljava/internal/Backend");
	elog(DEBUG1, "Backend class was there");
	PgObject_registerNatives2(s_Backend_class, backendMethods);

	tlField = PgObject_getStaticJavaField(s_Backend_class, "THREADLOCK", "Ljava/lang/Object;");
	JNI_setThreadLock(JNI_getStaticObjectField(s_Backend_class, tlField));

	Invocation_initialize();
	Exception_initialize2();
	SPI_initialize();
	Type_initialize();
	Function_initialize();
	Session_initialize();
	PgSavepoint_initialize();
	XactListener_initialize();
	SubXactListener_initialize();
	SQLInputFromChunk_initialize();
	SQLOutputToChunk_initialize();
	SQLInputFromTuple_initialize();
	SQLOutputToTuple_initialize();

	s_setTrusted = PgObject_getStaticJavaMethod(s_Backend_class, "setTrusted", "(Z)V");
}

/**
 *  Initialize security
 */
void Backend_setJavaSecurity(bool trusted)
{
	if(trusted != s_currentTrust)
	{
		/* GCJ has major issues here. Real work on SecurityManager and
		 * related classes has just started in version 4.0.0.
		 */
#ifndef GCJ
		JNI_callStaticVoidMethod(s_Backend_class, s_setTrusted, (jboolean)trusted);
		if(JNI_exceptionCheck())
		{
			JNI_exceptionDescribe();
			JNI_exceptionClear();
			ereport(ERROR, (
				errcode(ERRCODE_INTERNAL_ERROR),
				errmsg("Unable to initialize java security")));
		}
#endif
		s_currentTrust = trusted;
	}
}

int Backend_setJavaLogLevel(int logLevel)
{
	int oldLevel = s_javaLogLevel;
	s_javaLogLevel = logLevel;
	return oldLevel;
}
	
/**
 * Special purpose logging function called from JNI when verbose is enabled.
 */
static jint JNICALL my_vfprintf(FILE* fp, const char* format, va_list args)
{
	char buf[1024];
	char* ep;
	char* bp = buf;

    vsnprintf(buf, sizeof(buf), format, args);

    /* Trim off trailing newline and other whitespace.
     */
	ep = bp + strlen(bp) - 1;
    while(ep >= bp && isspace(*ep))
 		--ep;
 	++ep;
 	*ep = 0;

    elog(s_javaLogLevel, "%s", buf);
    return 0;
}

/*
 * Append those parts of path that has not yet been appended. The HashMap unique is
 * keeping track of what has been appended already. First appended part will be
 * prefixed with prefix.
 */
static void appendPathParts(const char* path, StringInfoData* bld, HashMap unique, const char* prefix)
{
	StringInfoData buf;
	if(path == 0 || strlen(path) == 0)
		return;

	for (;;)
	{
		char* pathPart;
		size_t len;
		if(*path == 0)
			break;

		len = strcspn(path, ";:");

		if(len == 1 && *(path+1) == ':' && isalnum(*path))
			/*
			 * Windows drive designator, leave it "as is".
			 */
			len = strcspn(path+2, ";:") + 2;
		else
		if(len == 0)
			{
			/* Ignore zero length components.
			 */
			++path;
			continue;
			}

		initStringInfo(&buf);
		if(*path == '$')
		{
#if defined(PKGLIBDIRSTRING)
			if(len == 7 || (strcspn(path, "/\\") == 7 && strncmp(path, "$libdir", 7) == 0))
			{
				len -= 7;
				path += 7;
				appendStringInfo(&buf, PKGLIBDIRSTRING);
			}
			else
#endif
				ereport(ERROR, (
					errcode(ERRCODE_INVALID_NAME),
<<<<<<< HEAD
					errmsg("invalid macro name '%*s' in class path", (int)len, path)));
=======
					errmsg("invalid macro name '%*s' in PL/Java classpath", (int)len, path)));
>>>>>>> 3f0ea1a0
		}

		if(len > 0)
		{
			appendBinaryStringInfo(&buf, path, len);
			path += len;
		}

		pathPart = buf.data;
		if(HashMap_getByString(unique, pathPart) == 0)
		{
			if(HashMap_size(unique) == 0)
				appendStringInfo(bld, "%s", prefix);
			else
#if defined(WIN32)
				appendStringInfoChar(bld, ';');
#else
				appendStringInfoChar(bld, ':');
#endif
			appendStringInfo(bld, "%s", pathPart);
			HashMap_putByString(unique, pathPart, (void*)1);
		}
		pfree(pathPart);
		if(*path == 0)
			break;
		++path; /* Skip ':' */
	}
}

/*
 * Get the CLASSPATH. Result is always freshly palloc'd.
 */
static char* getClassPath(const char* prefix)
{
	char* path;
	HashMap unique = HashMap_create(13, CurrentMemoryContext);
	StringInfoData buf;
	initStringInfo(&buf);
	appendPathParts(classpath, &buf, unique, prefix);
	appendPathParts(getenv("CLASSPATH"), &buf, unique, prefix);
	PgObject_free((PgObject)unique);
	path = buf.data;
	if(strlen(path) == 0)
	{
		pfree(path);
		path = 0;
	}
	return path;
}

#if !defined(WIN32)

static void pljavaStatementCancelHandler(int signum)
{
	if(!proc_exit_inprogress)
	{
		/* Never service the interrupt immediately. In order to find out if
		 * its safe, we would need to know what kind of threading mechanism
		 * the VM uses. That would count for a lot of conditional code.
		 */
		QueryCancelPending = true;
		InterruptPending = true;
	}
}

static void pljavaDieHandler(int signum)
{
	if(!proc_exit_inprogress)
	{
		/* Never service the interrupt immediately. In order to find out if
		 * its safe, we would need to know what kind of threading mechanism
		 * the VM uses. That would count for a lot of conditional code.
		 */
		ProcDiePending = true;
		InterruptPending = true;
	}
}

static void pljavaQuickDieHandler(int signum)
{
	/* Just die. No ereporting here since we don't know what thread this is.
	 */
	exit(1);
}

static sigjmp_buf recoverBuf;
static void terminationTimeoutHandler(int signum)
{
	kill(MyProcPid, SIGQUIT);
	
	/* Some sleep to get the SIGQUIT a chance to generate
	 * the needed output.
	 */
	pg_usleep(1);

	/* JavaVM did not die within the alloted time
	 */
	siglongjmp(recoverBuf, 1);
}
#endif

/*
 * proc_exit callback to tear down the JVM
 */
static void _destroyJavaVM(int status, Datum dummy)
{
	if(s_javaVM != 0)
	{
		Invocation ctx;
#if !defined(WIN32)

#if (PGSQL_MAJOR_VER > 9 || (PGSQL_MAJOR_VER == 9 && PGSQL_MINOR_VER >= 3))
		TimeoutId tid;
#else
		pqsigfunc saveSigAlrm;
#endif

		Invocation_pushInvocation(&ctx, false);
		if(sigsetjmp(recoverBuf, 1) != 0)
		{
			elog(DEBUG1, "JavaVM destroyed with force");
			s_javaVM = 0;
			return;
		}

#if (PGSQL_MAJOR_VER > 9 || (PGSQL_MAJOR_VER == 9 && PGSQL_MINOR_VER >= 3))
		InitializeTimeouts();           /* establishes SIGALRM handler */
		tid = RegisterTimeout(USER_TIMEOUT, terminationTimeoutHandler);
#else
		saveSigAlrm = pqsignal(SIGALRM, terminationTimeoutHandler);
		enable_sig_alarm(5000, false);
#endif

		elog(DEBUG1, "Destroying JavaVM...");
		JNI_destroyVM(s_javaVM);

#if (PGSQL_MAJOR_VER > 9 || (PGSQL_MAJOR_VER == 9 && PGSQL_MINOR_VER >= 3))
		disable_timeout(tid, false);
#else
		disable_sig_alarm(false);
		pqsignal(SIGALRM, saveSigAlrm);
#endif

#else
		Invocation_pushInvocation(&ctx, false);
		elog(DEBUG1, "Destroying JavaVM...");
		JNI_destroyVM(s_javaVM);
#endif
		elog(DEBUG1, "JavaVM destroyed");
		s_javaVM = 0;
		currentInvocation = 0;
	}
}

static void JVMOptList_init(JVMOptList* jol)
{
	jol->options  = (JavaVMOption*)palloc(10 * sizeof(JavaVMOption));
	jol->size     = 0;
	jol->capacity = 10;
}

static void JVMOptList_delete(JVMOptList* jol)
{
	JavaVMOption* opt = jol->options;
	JavaVMOption* top = opt + jol->size;
	while(opt < top)
	{
		pfree(opt->optionString);
		opt++;
	}
	pfree(jol->options);
}

static void JVMOptList_add(JVMOptList* jol, const char* optString, void* extraInfo, bool mustCopy)
{
	JavaVMOption* added;

	int newPos = jol->size;
	if(newPos >= jol->capacity)
	{
		int newCap = jol->capacity * 2;
		JavaVMOption* newOpts = (JavaVMOption*)palloc(newCap * sizeof(JavaVMOption));
		memcpy(newOpts, jol->options, newPos * sizeof(JavaVMOption));
		pfree(jol->options);
		jol->options = newOpts;
		jol->capacity = newCap;
	}
	added = jol->options + newPos;
	if(mustCopy)
		optString = pstrdup(optString);

	added->optionString = (char*)optString;
	added->extraInfo    = extraInfo;
	jol->size++;

	elog(DEBUG1, "Added JVM option string \"%s\"", optString);		
}

/* Split JVM options. The string is split on whitespace unless the
 * whitespace is found within a string or is escaped by backslash. A
 * backslash escaped quote is not considered a string delimiter.
 */
static void addUserJVMOptions(JVMOptList* optList)
{
	const char* cp = vmoptions;
	
	if(cp != NULL)
	{
		StringInfoData buf;
		char quote = 0;
		char c;

		initStringInfo(&buf);
		for(;;)
		{
			c = *cp++;
			switch(c)
			{
				case 0:
					break;

				case '"':
				case '\'':
					if(quote == c)
						quote = 0;
					else
						quote = c;
					appendStringInfoChar(&buf, c);
					continue;

				case '\\':
					appendStringInfoChar(&buf, '\\');
					c = *cp++;	/* Interpret next character verbatim */
					if(c == 0)
						break;
					appendStringInfoChar(&buf, c);
					continue;
					
				default:
					if(quote == 0 && isspace((int)c))
					{
						while((c = *cp++) != 0)
						{
							if(!isspace((int)c))
								break;
						}

						if(c == 0)
							break;

						if(c != '-')
							appendStringInfoChar(&buf, ' ');
						else if(buf.len > 0)
						{
							/* Whitespace followed by '-' triggers new
							 * option declaration.
							 */
							JVMOptList_add(optList, buf.data, 0, true);
							buf.len = 0;
							buf.data[0] = 0;
						}
					}
					appendStringInfoChar(&buf, c);
					continue;
			}
			break;
		}
		if(buf.len > 0)
			JVMOptList_add(optList, buf.data, 0, true);
		pfree(buf.data);
	}
}

/**
 *  Initialize the session
 */
static void initJavaSession(void)
{
	jclass sessionClass = PgObject_getJavaClass("org/postgresql/pljava/internal/Session");
	jmethodID init = PgObject_getStaticJavaMethod(sessionClass, "init", "()J");
	mainThreadId = JNI_callStaticLongMethod(sessionClass, init);
	JNI_deleteLocalRef(sessionClass);

	if(JNI_exceptionCheck())
	{
		JNI_exceptionDescribe();
		JNI_exceptionClear();
		ereport(ERROR, (
			errcode(ERRCODE_INTERNAL_ERROR),
			errmsg("Unable to initialize java session")));
	}
}

static void checkIntTimeType(void)
{
	const char* idt = PG_GETCONFIGOPTION("integer_datetimes");

	integerDateTimes = (strcmp(idt, "on") == 0);
	elog(DEBUG1, integerDateTimes ? "Using integer_datetimes" : "Not using integer_datetimes");
}

static jboolean initializeJavaVM(JVMOptList *optList)
{
	jboolean jstat;
	JavaVMInitArgs vm_args;
<<<<<<< HEAD
=======
	JVMOptList optList;

	JVMOptList_init(&optList);

	if(s_firstTimeInit)
	{
		s_firstTimeInit = false;
		s_javaLogLevel = INFO;

		checkIntTimeType();
		HashMap_initialize();
	
		DefineCustomStringVariable(
			"pljava.vmoptions",
			"Options sent to the JVM when it is created",
			NULL,
			&vmoptions,
			#if (PGSQL_MAJOR_VER > 8 || (PGSQL_MAJOR_VER == 8 && PGSQL_MINOR_VER > 3))
				NULL,
			#endif
			PGC_USERSET,
			#if (PGSQL_MAJOR_VER > 8 || (PGSQL_MAJOR_VER == 8 && PGSQL_MINOR_VER > 3))
				0,
			#endif
			#if (PGSQL_MAJOR_VER > 9 || (PGSQL_MAJOR_VER == 9 && PGSQL_MINOR_VER > 0))
				NULL,
			#endif
			NULL, NULL);
	
		DefineCustomStringVariable(
			"pljava.classpath",
			"Classpath used by the JVM",
			NULL,
			&classpath,
			#if (PGSQL_MAJOR_VER > 8 || (PGSQL_MAJOR_VER == 8 && PGSQL_MINOR_VER > 3))
				NULL,
			#endif
			PGC_USERSET,
			#if (PGSQL_MAJOR_VER > 8 || (PGSQL_MAJOR_VER == 8 && PGSQL_MINOR_VER > 3))
				0,
			#endif
			#if (PGSQL_MAJOR_VER > 9 || (PGSQL_MAJOR_VER == 9 && PGSQL_MINOR_VER > 0))
				NULL,
			#endif
			NULL, NULL);
	
		DefineCustomBoolVariable(
			"pljava.debug",
			"Stop the backend to attach a debugger",
			NULL,
			&pljavaDebug,
			#if (PGSQL_MAJOR_VER > 8 || (PGSQL_MAJOR_VER == 8 && PGSQL_MINOR_VER > 3))
				false,
			#endif
			PGC_USERSET,
			#if (PGSQL_MAJOR_VER > 8 || (PGSQL_MAJOR_VER == 8 && PGSQL_MINOR_VER > 3))
				0,
			#endif
			#if (PGSQL_MAJOR_VER > 9 || (PGSQL_MAJOR_VER == 9 && PGSQL_MINOR_VER > 0))
				NULL,
			#endif
			NULL, NULL);
	
		DefineCustomIntVariable(
			"pljava.statement_cache_size",
			"Size of the prepared statement MRU cache",
			NULL,
			&statementCacheSize,
			#if (PGSQL_MAJOR_VER > 8 || (PGSQL_MAJOR_VER == 8 && PGSQL_MINOR_VER > 3))
				11,
			#endif
			0, 512,
			PGC_USERSET,
			#if (PGSQL_MAJOR_VER > 8 || (PGSQL_MAJOR_VER == 8 && PGSQL_MINOR_VER > 3))
				0,
			#endif
			#if (PGSQL_MAJOR_VER > 9 || (PGSQL_MAJOR_VER == 9 && PGSQL_MINOR_VER > 0))
				NULL,
			#endif
			NULL, NULL);
	
		DefineCustomBoolVariable(
			"pljava.release_lingering_savepoints",
			"If true, lingering savepoints will be released on function exit. If false, the will be rolled back",
			NULL,
			&pljavaReleaseLingeringSavepoints,
			#if (PGSQL_MAJOR_VER > 8 || (PGSQL_MAJOR_VER == 8 && PGSQL_MINOR_VER > 3))
				false,
			#endif
			PGC_USERSET,
			#if (PGSQL_MAJOR_VER > 8 || (PGSQL_MAJOR_VER == 8 && PGSQL_MINOR_VER > 3))
				0,
			#endif
			#if (PGSQL_MAJOR_VER > 9 || (PGSQL_MAJOR_VER == 9 && PGSQL_MINOR_VER > 0))
				NULL,
			#endif
			NULL, NULL);

		DefineCustomStringVariable(
			"pljava.implementors",
			"Implementor names recognized in deployment descriptors",
			NULL,
			&implementors,
			#if (PGSQL_MAJOR_VER > 8 || (PGSQL_MAJOR_VER == 8 && PGSQL_MINOR_VER > 3))
				"postgresql",
			#endif
			PGC_USERSET,
			#if (PGSQL_MAJOR_VER > 8 || (PGSQL_MAJOR_VER == 8 && PGSQL_MINOR_VER > 3))
				GUC_LIST_INPUT | GUC_LIST_QUOTE,
			#endif
			#if (PGSQL_MAJOR_VER > 9 || (PGSQL_MAJOR_VER == 9 && PGSQL_MINOR_VER > 0))
				NULL,
			#endif
			NULL, NULL);

		EmitWarningsOnPlaceholders("pljava");
			s_firstTimeInit = false;
	}

#ifdef PLJAVA_DEBUG
	/* Hard setting for debug. Don't forget to recompile...
	 */
	pljavaDebug = 1;
#endif

	addUserJVMOptions(&optList);
	effectiveClassPath = getClassPath("-Djava.class.path=");
	if(effectiveClassPath != 0)
	{
		JVMOptList_add(&optList, effectiveClassPath, 0, true);
	}
>>>>>>> 3f0ea1a0

	if(pljavaDebug)
	{
		elog(INFO, "Backend pid = %d. Attach the debugger and set pljavaDebug to false to continue", getpid());
		while(pljavaDebug)
			pg_usleep(1000000L);
	}

	vm_args.nOptions = optList->size;
	vm_args.options  = optList->options;
	vm_args.version  = JNI_VERSION_1_4;
	vm_args.ignoreUnrecognized = JNI_FALSE;

	elog(DEBUG1, "Creating JavaVM");

	jstat = JNI_createVM(&s_javaVM, &vm_args);

	if(jstat == JNI_OK && JNI_exceptionCheck())
	{
		JNI_exceptionDescribe();
		JNI_exceptionClear();
		jstat = JNI_ERR;
	}
	JVMOptList_delete(optList);

	return jstat;
}

static void registerGUCOptions(void)
{
	DefineCustomStringVariable(
		"pljava.libjvm_location",
		"Path to the libjvm (.so, .dll, etc.) file in Java's jre/lib area",
		NULL,
		&libjvmlocation,
		#if (PGSQL_MAJOR_VER > 8 || (PGSQL_MAJOR_VER == 8 && PGSQL_MINOR_VER > 3))
			"libjvm",
		#endif
		PGC_SUSET,
		#if (PGSQL_MAJOR_VER > 8 || (PGSQL_MAJOR_VER == 8 && PGSQL_MINOR_VER > 3))
			0,
		#endif
		#if (PGSQL_MAJOR_VER > 9 || (PGSQL_MAJOR_VER == 9 && PGSQL_MINOR_VER > 0))
			NULL,
		#endif
		NULL, NULL);

	DefineCustomStringVariable(
		"pljava.vmoptions",
		"Options sent to the JVM when it is created",
		NULL,
		&vmoptions,
		#if (PGSQL_MAJOR_VER > 8 || (PGSQL_MAJOR_VER == 8 && PGSQL_MINOR_VER > 3))
			NULL,
		#endif
		PGC_SUSET,
		#if (PGSQL_MAJOR_VER > 8 || (PGSQL_MAJOR_VER == 8 && PGSQL_MINOR_VER > 3))
			0,
		#endif
		#if (PGSQL_MAJOR_VER > 9 || (PGSQL_MAJOR_VER == 9 && PGSQL_MINOR_VER > 0))
			NULL,
		#endif
		NULL, NULL);

	DefineCustomStringVariable(
		"pljava.classpath",
		"Classpath used by the JVM",
		NULL,
		&classpath,
		#if (PGSQL_MAJOR_VER > 8 || (PGSQL_MAJOR_VER == 8 && PGSQL_MINOR_VER > 3))
			NULL,
		#endif
		PGC_SUSET,
		#if (PGSQL_MAJOR_VER > 8 || (PGSQL_MAJOR_VER == 8 && PGSQL_MINOR_VER > 3))
			0,
		#endif
		#if (PGSQL_MAJOR_VER > 9 || (PGSQL_MAJOR_VER == 9 && PGSQL_MINOR_VER > 0))
			NULL,
		#endif
		NULL, NULL);

	DefineCustomBoolVariable(
		"pljava.debug",
		"Stop the backend to attach a debugger",
		NULL,
		&pljavaDebug,
		#if (PGSQL_MAJOR_VER > 8 || (PGSQL_MAJOR_VER == 8 && PGSQL_MINOR_VER > 3))
			false,
		#endif
		PGC_USERSET,
		#if (PGSQL_MAJOR_VER > 8 || (PGSQL_MAJOR_VER == 8 && PGSQL_MINOR_VER > 3))
			0,
		#endif
		#if (PGSQL_MAJOR_VER > 9 || (PGSQL_MAJOR_VER == 9 && PGSQL_MINOR_VER > 0))
			NULL,
		#endif
		NULL, NULL);

	DefineCustomIntVariable(
		"pljava.statement_cache_size",
		"Size of the prepared statement MRU cache",
		NULL,
		&statementCacheSize,
		#if (PGSQL_MAJOR_VER > 8 || (PGSQL_MAJOR_VER == 8 && PGSQL_MINOR_VER > 3))
			11,
		#endif
		0, 512,
		PGC_USERSET,
		#if (PGSQL_MAJOR_VER > 8 || (PGSQL_MAJOR_VER == 8 && PGSQL_MINOR_VER > 3))
			0,
		#endif
		#if (PGSQL_MAJOR_VER > 9 || (PGSQL_MAJOR_VER == 9 && PGSQL_MINOR_VER > 0))
			NULL,
		#endif
		NULL, NULL);

	DefineCustomBoolVariable(
		"pljava.release_lingering_savepoints",
		"If true, lingering savepoints will be released on function exit. If false, the will be rolled back",
		NULL,
		&pljavaReleaseLingeringSavepoints,
		#if (PGSQL_MAJOR_VER > 8 || (PGSQL_MAJOR_VER == 8 && PGSQL_MINOR_VER > 3))
			false,
		#endif
		PGC_USERSET,
		#if (PGSQL_MAJOR_VER > 8 || (PGSQL_MAJOR_VER == 8 && PGSQL_MINOR_VER > 3))
			0,
		#endif
		#if (PGSQL_MAJOR_VER > 9 || (PGSQL_MAJOR_VER == 9 && PGSQL_MINOR_VER > 0))
			NULL,
		#endif
		NULL, NULL);

	EmitWarningsOnPlaceholders("pljava");
}

static Datum internalCallHandler(bool trusted, PG_FUNCTION_ARGS);

#if (PGSQL_MAJOR_VER > 8)
extern PGDLLEXPORT Datum javau_call_handler(PG_FUNCTION_ARGS);
#elif defined(_MSC_VER)
extern __declspec (dllexport) Datum javau_call_handler(PG_FUNCTION_ARGS);
#else 
extern Datum javau_call_handler(PG_FUNCTION_ARGS);
#endif
PG_FUNCTION_INFO_V1(javau_call_handler);

/*
 * This is the entry point for all untrusted calls.
 */
Datum javau_call_handler(PG_FUNCTION_ARGS)
{
	return internalCallHandler(false, fcinfo);
}

#if (PGSQL_MAJOR_VER > 9)
extern PGDLLEXPORT Datum java_call_handler(PG_FUNCTION_ARGS);
#elif defined(_MSC_VER)
extern __declspec (dllexport) Datum java_call_handler(PG_FUNCTION_ARGS);
#else
extern Datum java_call_handler(PG_FUNCTION_ARGS);
#endif
PG_FUNCTION_INFO_V1(java_call_handler);

/*
 * This is the entry point for all trusted calls.
 */
Datum java_call_handler(PG_FUNCTION_ARGS)
{
	return internalCallHandler(true, fcinfo);
}

static Datum internalCallHandler(bool trusted, PG_FUNCTION_ARGS)
{
	Invocation ctx;
	Datum retval = 0;

	if ( IS_COMPLETE != initstage )
	{
		initsequencer( initstage, false);

		/* Force initial setting
 		 */
		s_currentTrust = !trusted;
	}

	Invocation_pushInvocation(&ctx, trusted);
	PG_TRY();
	{
		Function function = Function_getFunction(fcinfo);
		if(CALLED_AS_TRIGGER(fcinfo))
		{
			/* Called as a trigger procedure
			 */
			retval = Function_invokeTrigger(function, fcinfo);
		}
		else
		{
			/* Called as a function
			 */
			retval = Function_invoke(function, fcinfo);
		}
		Invocation_popInvocation(false);
	}
	PG_CATCH();
	{
		Invocation_popInvocation(true);
		PG_RE_THROW();
	}
	PG_END_TRY();
	return retval;
}

/****************************************
 * JNI methods
 ****************************************/
JNIEXPORT jint JNICALL JNI_OnLoad(JavaVM* vm, void* reserved)
{
	return JNI_VERSION_1_4;
}

/*
 * Class:     org_postgresql_pljava_internal_Backend
 * Method:    _getConfigOption
 * Signature: (Ljava/lang/String;)Ljava/lang/String;
 */
JNIEXPORT jstring JNICALL
JNICALL Java_org_postgresql_pljava_internal_Backend__1getConfigOption(JNIEnv* env, jclass cls, jstring jkey)
{
	jstring result = 0;
	
	BEGIN_NATIVE
	char* key = String_createNTS(jkey);
	if(key != 0)
	{
		PG_TRY();
		{
			const char *value = PG_GETCONFIGOPTION(key);
			pfree(key);
			if(value != 0)
				result = String_createJavaStringFromNTS(value);
		}
		PG_CATCH();
		{
			Exception_throw_ERROR("GetConfigOption");
		}
		PG_END_TRY();
	}
	END_NATIVE
	return result;
}


/*
 * Class:     org_postgresql_pljava_internal_Backend
 * Method:    _getStatementCacheSize
 * Signature: ()I
 */
JNIEXPORT jint JNICALL
Java_org_postgresql_pljava_internal_Backend__1getStatementCacheSize(JNIEnv* env, jclass cls)
{
	return statementCacheSize;
}

/*
 * Class:     org_postgresql_pljava_internal_Backend
 * Method:    _log
 * Signature: (ILjava/lang/String;)V
 */
JNIEXPORT void JNICALL
JNICALL Java_org_postgresql_pljava_internal_Backend__1log(JNIEnv* env, jclass cls, jint logLevel, jstring jstr)
{
	BEGIN_NATIVE_NO_ERRCHECK
	char* str = String_createNTS(jstr);
	if(str != 0)
	{
		PG_TRY();
		{
			elog(logLevel, "%s", str);
			pfree(str);
		}
		PG_CATCH();
		{
			Exception_throw_ERROR("ereport");
		}
		PG_END_TRY();
	}
	END_NATIVE
}

/*
 * Class:     org_postgresql_pljava_internal_Backend
 * Method:    isCallingJava
 * Signature: ()Z
 */
JNIEXPORT jboolean JNICALL
Java_org_postgresql_pljava_internal_Backend_isCallingJava(JNIEnv* env, jclass cls)
{
	return JNI_isCallingJava();
}

/*
 * Class:     org_postgresql_pljava_internal_Backend
 * Method:    isReleaseLingeringSavepoints
 * Signature: ()Z
 */
JNIEXPORT jboolean JNICALL
Java_org_postgresql_pljava_internal_Backend_isReleaseLingeringSavepoints(JNIEnv* env, jclass cls)
{
	return pljavaReleaseLingeringSavepoints ? JNI_TRUE : JNI_FALSE;
}

/*
 * Class:     org_postgresql_pljava_internal_Backend
 * Method:    _clearFunctionCache
 * Signature: ()V
 */
JNIEXPORT void JNICALL
Java_org_postgresql_pljava_internal_Backend__1clearFunctionCache(JNIEnv* env, jclass cls)
{
	BEGIN_NATIVE_NO_ERRCHECK
	Function_clearFunctionCache();
	END_NATIVE
}<|MERGE_RESOLUTION|>--- conflicted
+++ resolved
@@ -221,7 +221,7 @@
 	case IS_CREATEVM_SYM_FOUND:
 		s_javaLogLevel = INFO;
 		checkIntTimeType();
-		HashMap_initialize();
+		HashMap_initialize(); /* creates things in TopMemoryContext */
 #ifdef PLJAVA_DEBUG
 		/* Hard setting for debug. Don't forget to recompile...
 		 */
@@ -230,7 +230,7 @@
 		initstage = IS_MISC_ONCE_DONE;
 
 	case IS_MISC_ONCE_DONE:
-		JVMOptList_init(&optList);
+		JVMOptList_init(&optList); /* uses CurrentMemoryContext */
 		addUserJVMOptions(&optList);
 		/**
 		 * As stipulated by JRT-2003
@@ -485,11 +485,7 @@
 #endif
 				ereport(ERROR, (
 					errcode(ERRCODE_INVALID_NAME),
-<<<<<<< HEAD
-					errmsg("invalid macro name '%*s' in class path", (int)len, path)));
-=======
 					errmsg("invalid macro name '%*s' in PL/Java classpath", (int)len, path)));
->>>>>>> 3f0ea1a0
 		}
 
 		if(len > 0)
@@ -795,140 +791,6 @@
 {
 	jboolean jstat;
 	JavaVMInitArgs vm_args;
-<<<<<<< HEAD
-=======
-	JVMOptList optList;
-
-	JVMOptList_init(&optList);
-
-	if(s_firstTimeInit)
-	{
-		s_firstTimeInit = false;
-		s_javaLogLevel = INFO;
-
-		checkIntTimeType();
-		HashMap_initialize();
-	
-		DefineCustomStringVariable(
-			"pljava.vmoptions",
-			"Options sent to the JVM when it is created",
-			NULL,
-			&vmoptions,
-			#if (PGSQL_MAJOR_VER > 8 || (PGSQL_MAJOR_VER == 8 && PGSQL_MINOR_VER > 3))
-				NULL,
-			#endif
-			PGC_USERSET,
-			#if (PGSQL_MAJOR_VER > 8 || (PGSQL_MAJOR_VER == 8 && PGSQL_MINOR_VER > 3))
-				0,
-			#endif
-			#if (PGSQL_MAJOR_VER > 9 || (PGSQL_MAJOR_VER == 9 && PGSQL_MINOR_VER > 0))
-				NULL,
-			#endif
-			NULL, NULL);
-	
-		DefineCustomStringVariable(
-			"pljava.classpath",
-			"Classpath used by the JVM",
-			NULL,
-			&classpath,
-			#if (PGSQL_MAJOR_VER > 8 || (PGSQL_MAJOR_VER == 8 && PGSQL_MINOR_VER > 3))
-				NULL,
-			#endif
-			PGC_USERSET,
-			#if (PGSQL_MAJOR_VER > 8 || (PGSQL_MAJOR_VER == 8 && PGSQL_MINOR_VER > 3))
-				0,
-			#endif
-			#if (PGSQL_MAJOR_VER > 9 || (PGSQL_MAJOR_VER == 9 && PGSQL_MINOR_VER > 0))
-				NULL,
-			#endif
-			NULL, NULL);
-	
-		DefineCustomBoolVariable(
-			"pljava.debug",
-			"Stop the backend to attach a debugger",
-			NULL,
-			&pljavaDebug,
-			#if (PGSQL_MAJOR_VER > 8 || (PGSQL_MAJOR_VER == 8 && PGSQL_MINOR_VER > 3))
-				false,
-			#endif
-			PGC_USERSET,
-			#if (PGSQL_MAJOR_VER > 8 || (PGSQL_MAJOR_VER == 8 && PGSQL_MINOR_VER > 3))
-				0,
-			#endif
-			#if (PGSQL_MAJOR_VER > 9 || (PGSQL_MAJOR_VER == 9 && PGSQL_MINOR_VER > 0))
-				NULL,
-			#endif
-			NULL, NULL);
-	
-		DefineCustomIntVariable(
-			"pljava.statement_cache_size",
-			"Size of the prepared statement MRU cache",
-			NULL,
-			&statementCacheSize,
-			#if (PGSQL_MAJOR_VER > 8 || (PGSQL_MAJOR_VER == 8 && PGSQL_MINOR_VER > 3))
-				11,
-			#endif
-			0, 512,
-			PGC_USERSET,
-			#if (PGSQL_MAJOR_VER > 8 || (PGSQL_MAJOR_VER == 8 && PGSQL_MINOR_VER > 3))
-				0,
-			#endif
-			#if (PGSQL_MAJOR_VER > 9 || (PGSQL_MAJOR_VER == 9 && PGSQL_MINOR_VER > 0))
-				NULL,
-			#endif
-			NULL, NULL);
-	
-		DefineCustomBoolVariable(
-			"pljava.release_lingering_savepoints",
-			"If true, lingering savepoints will be released on function exit. If false, the will be rolled back",
-			NULL,
-			&pljavaReleaseLingeringSavepoints,
-			#if (PGSQL_MAJOR_VER > 8 || (PGSQL_MAJOR_VER == 8 && PGSQL_MINOR_VER > 3))
-				false,
-			#endif
-			PGC_USERSET,
-			#if (PGSQL_MAJOR_VER > 8 || (PGSQL_MAJOR_VER == 8 && PGSQL_MINOR_VER > 3))
-				0,
-			#endif
-			#if (PGSQL_MAJOR_VER > 9 || (PGSQL_MAJOR_VER == 9 && PGSQL_MINOR_VER > 0))
-				NULL,
-			#endif
-			NULL, NULL);
-
-		DefineCustomStringVariable(
-			"pljava.implementors",
-			"Implementor names recognized in deployment descriptors",
-			NULL,
-			&implementors,
-			#if (PGSQL_MAJOR_VER > 8 || (PGSQL_MAJOR_VER == 8 && PGSQL_MINOR_VER > 3))
-				"postgresql",
-			#endif
-			PGC_USERSET,
-			#if (PGSQL_MAJOR_VER > 8 || (PGSQL_MAJOR_VER == 8 && PGSQL_MINOR_VER > 3))
-				GUC_LIST_INPUT | GUC_LIST_QUOTE,
-			#endif
-			#if (PGSQL_MAJOR_VER > 9 || (PGSQL_MAJOR_VER == 9 && PGSQL_MINOR_VER > 0))
-				NULL,
-			#endif
-			NULL, NULL);
-
-		EmitWarningsOnPlaceholders("pljava");
-			s_firstTimeInit = false;
-	}
-
-#ifdef PLJAVA_DEBUG
-	/* Hard setting for debug. Don't forget to recompile...
-	 */
-	pljavaDebug = 1;
-#endif
-
-	addUserJVMOptions(&optList);
-	effectiveClassPath = getClassPath("-Djava.class.path=");
-	if(effectiveClassPath != 0)
-	{
-		JVMOptList_add(&optList, effectiveClassPath, 0, true);
-	}
->>>>>>> 3f0ea1a0
 
 	if(pljavaDebug)
 	{
@@ -1056,6 +918,23 @@
 		PGC_USERSET,
 		#if (PGSQL_MAJOR_VER > 8 || (PGSQL_MAJOR_VER == 8 && PGSQL_MINOR_VER > 3))
 			0,
+		#endif
+		#if (PGSQL_MAJOR_VER > 9 || (PGSQL_MAJOR_VER == 9 && PGSQL_MINOR_VER > 0))
+			NULL,
+		#endif
+		NULL, NULL);
+
+	DefineCustomStringVariable(
+		"pljava.implementors",
+		"Implementor names recognized in deployment descriptors",
+		NULL,
+		&implementors,
+		#if (PGSQL_MAJOR_VER > 8 || (PGSQL_MAJOR_VER == 8 && PGSQL_MINOR_VER > 3))
+			"postgresql",
+		#endif
+		PGC_USERSET,
+		#if (PGSQL_MAJOR_VER > 8 || (PGSQL_MAJOR_VER == 8 && PGSQL_MINOR_VER > 3))
+			GUC_LIST_INPUT | GUC_LIST_QUOTE,
 		#endif
 		#if (PGSQL_MAJOR_VER > 9 || (PGSQL_MAJOR_VER == 9 && PGSQL_MINOR_VER > 0))
 			NULL,
