--- conflicted
+++ resolved
@@ -132,10 +132,6 @@
 							</execution>
 						</executions>
 					</plugin>
-<<<<<<< HEAD
-
-=======
->>>>>>> 7c80d742
 					<plugin>
 						<groupId>org.apache.maven.plugins</groupId>
 						<artifactId>maven-antrun-plugin</artifactId>
